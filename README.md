<div align="center">
  
<img src="logo.svg" width="10%">

# YARS (Yet Another Reddit Scraper)

[![GitHub stars](https://img.shields.io/github/stars/datavorous/yars.svg?style=social&label=Stars&style=plastic)](https://github.com/datavorous/yars/stargazers)<br>

</div>

YARS is a Python package designed to simplify the process of scraping Reddit for posts, comments, user data, and other media. The package also includes utility functions. It is built using **Python** and relies on the **requests** module for fetching data from Reddit’s public API. The scraper uses simple `.json` requests, avoiding the need for official Reddit API keys, making it lightweight and easy to use.

## Features

- **Reddit Search**: Search Reddit for posts using a keyword query.
- **Post Scraping**: Scrape post details, including title, body, and comments.
- **User Data Scraping**: Fetch recent activity (posts and comments) of a Reddit user.
- **Subreddit Posts Fetching**: Retrieve posts from specific subreddits with flexible options for category and time filters.
- **Image Downloading**: Download images from posts.
- **Results Display**: Utilize `Pygments` for colorful display of JSON-formatted results.

> [!WARNING]
> Use with rotating proxies, or Reddit might gift you with an IP ban.  
> I could extract max 2552 posts at once from 'r/all' using this.  
> [Here](https://files.catbox.moe/zdra2i.json) is a **7.1 MB JSON** file containing the top 100 posts from 'r/nosleep', which included post titles, body text, all comments and their replies, post scores, time of upload etc.

## Dependencies

- `requests`
- `Pygments`

## Installation

1. Clone the repository:

   ```
   git clone https://github.com/datavorous/YARS.git
   ```
   Navigate inside the ```src``` folder.

2. Install ```uv``` (if not already installed):

   ```
   pip install uv
   ```

3. Run the application:
   ```
   uv run example.py
   ```
   It'll setup the virtual env, install the necessary packages and run the ```example.py``` program.

## Usage

We will use the following Python script to demonstrate the functionality of the scraper. The script includes:

- Searching Reddit
- Scraping post details
- Fetching user data
- Retrieving subreddit posts
- Downloading images from posts

#### Code Overview

```python
from yars import YARS
from utils import display_results, download_image

miner = YARS()
```

#### Step 1: Searching Reddit

The `search_reddit` method allows you to search Reddit using a query string. Here, we search for posts containing "OpenAI" and limit the results to 3 posts. The `display_results` function is used to present the results in a formatted way.

```python
search_results = miner.search_reddit("OpenAI", limit=3)
display_results(search_results, "SEARCH")
```

#### Step 2: Scraping Post Details

Next, we scrape details of a specific Reddit post by passing its permalink. If the post details are successfully retrieved, they are displayed using `display_results`. Otherwise, an error message is printed.

```python
permalink = "https://www.reddit.com/r/getdisciplined/comments/1frb5ib/what_single_health_test_or_practice_has/".split('reddit.com')[1]
post_details = miner.scrape_post_details(permalink)
if post_details:
    display_results(post_details, "POST DATA")
else:
    print("Failed to scrape post details.")
```

#### Step 3: Fetching User Data

We can also retrieve a Reddit user’s recent activity (posts and comments) using the `scrape_user_data` method. Here, we fetch data for the user `iamsecb` and limit the results to 2 items.

```python
user_data = miner.scrape_user_data("iamsecb", limit=2)
display_results(user_data, "USER DATA")
```

#### Step 4: Fetching Subreddit Posts

The `fetch_subreddit_posts` method retrieves posts from a specified subreddit. In this example, we fetch 11 top posts from the "generative" subreddit from the past week.

```python
subreddit_posts = miner.fetch_subreddit_posts("generative", limit=11, category="top", time_filter="week")
display_results(subreddit_posts, "EarthPorn SUBREDDIT New Posts")
```

#### Step 5: Downloading Images

For the posts retrieved from the subreddit, we try to download their associated images. The `download_image` function is used for this. If the post doesn't have an `image_url`, the thumbnail URL is used as a fallback.

```python
for z in range(3):
    try:
        image_url = subreddit_posts[z]["image_url"]
    except:
        image_url = subreddit_posts[z]["thumbnail_url"]
    download_image(image_url)
```

### Complete Code Example

```python
from yars import YARS
from utils import display_results, download_image

miner = YARS()

# Search for posts related to "OpenAI"
search_results = miner.search_reddit("OpenAI", limit=3)
display_results(search_results, "SEARCH")

# Scrape post details using its permalink
permalink = "https://www.reddit.com/r/getdisciplined/comments/1frb5ib/what_single_health_test_or_practice_has/".split('reddit.com')[1]
post_details = miner.scrape_post_details(permalink)
if post_details:
    display_results(post_details, "POST DATA")
else:
    print("Failed to scrape post details.")

# Fetch recent activity of user "iamsecb"
user_data = miner.scrape_user_data("iamsecb", limit=2)
display_results(user_data, "USER DATA")

# Fetch top posts from the subreddit "generative" from the past week
subreddit_posts = miner.fetch_subreddit_posts("generative", limit=11, category="top", time_filter="week")
display_results(subreddit_posts, "EarthPorn SUBREDDIT New Posts")

# Download images from the fetched posts
for z in range(3):
    try:
        image_url = subreddit_posts[z]["image_url"]
    except:
        image_url = subreddit_posts[z]["thumbnail_url"]
    download_image(image_url)
```

You can now use these techniques to explore and scrape data from Reddit programmatically.

## Contributing

Contributions are welcome! For feature requests, bug reports, or questions, please open an issue. If you would like to contribute code, please open a pull request with your changes.

### Our Notable Contributors

<<<<<<< HEAD
<a href="https://github.com/datavorous/yars/graphs/contributors">
  <img src="https://contrib.rocks/image?repo=datavorous/yars" />

=======
- **data** (dict): Data to export.
- **filename** (str): Output filename.

## Contributing

Contributions are welcome! For feature requests, bug reports, or questions, please open an issue. If you would like to contribute code, please open a pull request with your changes.

### Our Notable Contributors

<a href="https://github.com/datavorous/yars/graphs/contributors">
  <img src="https://contrib.rocks/image?repo=datavorous/yars" />
</a>
>>>>>>> 74276be3
<|MERGE_RESOLUTION|>--- conflicted
+++ resolved
@@ -1,187 +1,172 @@
-<div align="center">
-  
-<img src="logo.svg" width="10%">
-
-# YARS (Yet Another Reddit Scraper)
-
-[![GitHub stars](https://img.shields.io/github/stars/datavorous/yars.svg?style=social&label=Stars&style=plastic)](https://github.com/datavorous/yars/stargazers)<br>
-
-</div>
-
-YARS is a Python package designed to simplify the process of scraping Reddit for posts, comments, user data, and other media. The package also includes utility functions. It is built using **Python** and relies on the **requests** module for fetching data from Reddit’s public API. The scraper uses simple `.json` requests, avoiding the need for official Reddit API keys, making it lightweight and easy to use.
-
-## Features
-
-- **Reddit Search**: Search Reddit for posts using a keyword query.
-- **Post Scraping**: Scrape post details, including title, body, and comments.
-- **User Data Scraping**: Fetch recent activity (posts and comments) of a Reddit user.
-- **Subreddit Posts Fetching**: Retrieve posts from specific subreddits with flexible options for category and time filters.
-- **Image Downloading**: Download images from posts.
-- **Results Display**: Utilize `Pygments` for colorful display of JSON-formatted results.
-
-> [!WARNING]
-> Use with rotating proxies, or Reddit might gift you with an IP ban.  
-> I could extract max 2552 posts at once from 'r/all' using this.  
-> [Here](https://files.catbox.moe/zdra2i.json) is a **7.1 MB JSON** file containing the top 100 posts from 'r/nosleep', which included post titles, body text, all comments and their replies, post scores, time of upload etc.
-
-## Dependencies
-
-- `requests`
-- `Pygments`
-
-## Installation
-
-1. Clone the repository:
-
-   ```
-   git clone https://github.com/datavorous/YARS.git
-   ```
-   Navigate inside the ```src``` folder.
-
-2. Install ```uv``` (if not already installed):
-
-   ```
-   pip install uv
-   ```
-
-3. Run the application:
-   ```
-   uv run example.py
-   ```
-   It'll setup the virtual env, install the necessary packages and run the ```example.py``` program.
-
-## Usage
-
-We will use the following Python script to demonstrate the functionality of the scraper. The script includes:
-
-- Searching Reddit
-- Scraping post details
-- Fetching user data
-- Retrieving subreddit posts
-- Downloading images from posts
-
-#### Code Overview
-
-```python
-from yars import YARS
-from utils import display_results, download_image
-
-miner = YARS()
-```
-
-#### Step 1: Searching Reddit
-
-The `search_reddit` method allows you to search Reddit using a query string. Here, we search for posts containing "OpenAI" and limit the results to 3 posts. The `display_results` function is used to present the results in a formatted way.
-
-```python
-search_results = miner.search_reddit("OpenAI", limit=3)
-display_results(search_results, "SEARCH")
-```
-
-#### Step 2: Scraping Post Details
-
-Next, we scrape details of a specific Reddit post by passing its permalink. If the post details are successfully retrieved, they are displayed using `display_results`. Otherwise, an error message is printed.
-
-```python
-permalink = "https://www.reddit.com/r/getdisciplined/comments/1frb5ib/what_single_health_test_or_practice_has/".split('reddit.com')[1]
-post_details = miner.scrape_post_details(permalink)
-if post_details:
-    display_results(post_details, "POST DATA")
-else:
-    print("Failed to scrape post details.")
-```
-
-#### Step 3: Fetching User Data
-
-We can also retrieve a Reddit user’s recent activity (posts and comments) using the `scrape_user_data` method. Here, we fetch data for the user `iamsecb` and limit the results to 2 items.
-
-```python
-user_data = miner.scrape_user_data("iamsecb", limit=2)
-display_results(user_data, "USER DATA")
-```
-
-#### Step 4: Fetching Subreddit Posts
-
-The `fetch_subreddit_posts` method retrieves posts from a specified subreddit. In this example, we fetch 11 top posts from the "generative" subreddit from the past week.
-
-```python
-subreddit_posts = miner.fetch_subreddit_posts("generative", limit=11, category="top", time_filter="week")
-display_results(subreddit_posts, "EarthPorn SUBREDDIT New Posts")
-```
-
-#### Step 5: Downloading Images
-
-For the posts retrieved from the subreddit, we try to download their associated images. The `download_image` function is used for this. If the post doesn't have an `image_url`, the thumbnail URL is used as a fallback.
-
-```python
-for z in range(3):
-    try:
-        image_url = subreddit_posts[z]["image_url"]
-    except:
-        image_url = subreddit_posts[z]["thumbnail_url"]
-    download_image(image_url)
-```
-
-### Complete Code Example
-
-```python
-from yars import YARS
-from utils import display_results, download_image
-
-miner = YARS()
-
-# Search for posts related to "OpenAI"
-search_results = miner.search_reddit("OpenAI", limit=3)
-display_results(search_results, "SEARCH")
-
-# Scrape post details using its permalink
-permalink = "https://www.reddit.com/r/getdisciplined/comments/1frb5ib/what_single_health_test_or_practice_has/".split('reddit.com')[1]
-post_details = miner.scrape_post_details(permalink)
-if post_details:
-    display_results(post_details, "POST DATA")
-else:
-    print("Failed to scrape post details.")
-
-# Fetch recent activity of user "iamsecb"
-user_data = miner.scrape_user_data("iamsecb", limit=2)
-display_results(user_data, "USER DATA")
-
-# Fetch top posts from the subreddit "generative" from the past week
-subreddit_posts = miner.fetch_subreddit_posts("generative", limit=11, category="top", time_filter="week")
-display_results(subreddit_posts, "EarthPorn SUBREDDIT New Posts")
-
-# Download images from the fetched posts
-for z in range(3):
-    try:
-        image_url = subreddit_posts[z]["image_url"]
-    except:
-        image_url = subreddit_posts[z]["thumbnail_url"]
-    download_image(image_url)
-```
-
-You can now use these techniques to explore and scrape data from Reddit programmatically.
-
-## Contributing
-
-Contributions are welcome! For feature requests, bug reports, or questions, please open an issue. If you would like to contribute code, please open a pull request with your changes.
-
-### Our Notable Contributors
-
-<<<<<<< HEAD
-<a href="https://github.com/datavorous/yars/graphs/contributors">
-  <img src="https://contrib.rocks/image?repo=datavorous/yars" />
-
-=======
-- **data** (dict): Data to export.
-- **filename** (str): Output filename.
-
-## Contributing
-
-Contributions are welcome! For feature requests, bug reports, or questions, please open an issue. If you would like to contribute code, please open a pull request with your changes.
-
-### Our Notable Contributors
-
-<a href="https://github.com/datavorous/yars/graphs/contributors">
-  <img src="https://contrib.rocks/image?repo=datavorous/yars" />
-</a>
->>>>>>> 74276be3
+<div align="center">
+  
+<img src="logo.svg" width="10%">
+
+# YARS (Yet Another Reddit Scraper)
+
+[![GitHub stars](https://img.shields.io/github/stars/datavorous/yars.svg?style=social&label=Stars&style=plastic)](https://github.com/datavorous/yars/stargazers)<br>
+
+</div>
+
+YARS is a Python package designed to simplify the process of scraping Reddit for posts, comments, user data, and other media. The package also includes utility functions. It is built using **Python** and relies on the **requests** module for fetching data from Reddit’s public API. The scraper uses simple `.json` requests, avoiding the need for official Reddit API keys, making it lightweight and easy to use.
+
+## Features
+
+- **Reddit Search**: Search Reddit for posts using a keyword query.
+- **Post Scraping**: Scrape post details, including title, body, and comments.
+- **User Data Scraping**: Fetch recent activity (posts and comments) of a Reddit user.
+- **Subreddit Posts Fetching**: Retrieve posts from specific subreddits with flexible options for category and time filters.
+- **Image Downloading**: Download images from posts.
+- **Results Display**: Utilize `Pygments` for colorful display of JSON-formatted results.
+
+> [!WARNING]
+> Use with rotating proxies, or Reddit might gift you with an IP ban.  
+> I could extract max 2552 posts at once from 'r/all' using this.  
+> [Here](https://files.catbox.moe/zdra2i.json) is a **7.1 MB JSON** file containing the top 100 posts from 'r/nosleep', which included post titles, body text, all comments and their replies, post scores, time of upload etc.
+
+## Dependencies
+
+- `requests`
+- `Pygments`
+
+## Installation
+
+1. Clone the repository:
+
+   ```
+   git clone https://github.com/datavorous/YARS.git
+   ```
+   Navigate inside the ```src``` folder.
+
+2. Install ```uv``` (if not already installed):
+
+   ```
+   pip install uv
+   ```
+
+3. Run the application:
+   ```
+   uv run example.py
+   ```
+   It'll setup the virtual env, install the necessary packages and run the ```example.py``` program.
+
+## Usage
+
+We will use the following Python script to demonstrate the functionality of the scraper. The script includes:
+
+- Searching Reddit
+- Scraping post details
+- Fetching user data
+- Retrieving subreddit posts
+- Downloading images from posts
+
+#### Code Overview
+
+```python
+from yars import YARS
+from utils import display_results, download_image
+
+miner = YARS()
+```
+
+#### Step 1: Searching Reddit
+
+The `search_reddit` method allows you to search Reddit using a query string. Here, we search for posts containing "OpenAI" and limit the results to 3 posts. The `display_results` function is used to present the results in a formatted way.
+
+```python
+search_results = miner.search_reddit("OpenAI", limit=3)
+display_results(search_results, "SEARCH")
+```
+
+#### Step 2: Scraping Post Details
+
+Next, we scrape details of a specific Reddit post by passing its permalink. If the post details are successfully retrieved, they are displayed using `display_results`. Otherwise, an error message is printed.
+
+```python
+permalink = "https://www.reddit.com/r/getdisciplined/comments/1frb5ib/what_single_health_test_or_practice_has/".split('reddit.com')[1]
+post_details = miner.scrape_post_details(permalink)
+if post_details:
+    display_results(post_details, "POST DATA")
+else:
+    print("Failed to scrape post details.")
+```
+
+#### Step 3: Fetching User Data
+
+We can also retrieve a Reddit user’s recent activity (posts and comments) using the `scrape_user_data` method. Here, we fetch data for the user `iamsecb` and limit the results to 2 items.
+
+```python
+user_data = miner.scrape_user_data("iamsecb", limit=2)
+display_results(user_data, "USER DATA")
+```
+
+#### Step 4: Fetching Subreddit Posts
+
+The `fetch_subreddit_posts` method retrieves posts from a specified subreddit. In this example, we fetch 11 top posts from the "generative" subreddit from the past week.
+
+```python
+subreddit_posts = miner.fetch_subreddit_posts("generative", limit=11, category="top", time_filter="week")
+display_results(subreddit_posts, "EarthPorn SUBREDDIT New Posts")
+```
+
+#### Step 5: Downloading Images
+
+For the posts retrieved from the subreddit, we try to download their associated images. The `download_image` function is used for this. If the post doesn't have an `image_url`, the thumbnail URL is used as a fallback.
+
+```python
+for z in range(3):
+    try:
+        image_url = subreddit_posts[z]["image_url"]
+    except:
+        image_url = subreddit_posts[z]["thumbnail_url"]
+    download_image(image_url)
+```
+
+### Complete Code Example
+
+```python
+from yars import YARS
+from utils import display_results, download_image
+
+miner = YARS()
+
+# Search for posts related to "OpenAI"
+search_results = miner.search_reddit("OpenAI", limit=3)
+display_results(search_results, "SEARCH")
+
+# Scrape post details using its permalink
+permalink = "https://www.reddit.com/r/getdisciplined/comments/1frb5ib/what_single_health_test_or_practice_has/".split('reddit.com')[1]
+post_details = miner.scrape_post_details(permalink)
+if post_details:
+    display_results(post_details, "POST DATA")
+else:
+    print("Failed to scrape post details.")
+
+# Fetch recent activity of user "iamsecb"
+user_data = miner.scrape_user_data("iamsecb", limit=2)
+display_results(user_data, "USER DATA")
+
+# Fetch top posts from the subreddit "generative" from the past week
+subreddit_posts = miner.fetch_subreddit_posts("generative", limit=11, category="top", time_filter="week")
+display_results(subreddit_posts, "EarthPorn SUBREDDIT New Posts")
+
+# Download images from the fetched posts
+for z in range(3):
+    try:
+        image_url = subreddit_posts[z]["image_url"]
+    except:
+        image_url = subreddit_posts[z]["thumbnail_url"]
+    download_image(image_url)
+```
+
+You can now use these techniques to explore and scrape data from Reddit programmatically.
+
+## Contributing
+
+Contributions are welcome! For feature requests, bug reports, or questions, please open an issue. If you would like to contribute code, please open a pull request with your changes.
+
+### Our Notable Contributors
+
+<a href="https://github.com/datavorous/yars/graphs/contributors">
+  <img src="https://contrib.rocks/image?repo=datavorous/yars" />
+